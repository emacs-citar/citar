[[https://melpa.org/#/bibtex-actions][file:https://melpa.org/packages/bibtex-actions-badge.svg]]

* BibTeX Actions
  :PROPERTIES:
  :CUSTOM_ID: bibtex-actions
  :END:

- [[#what-is-it][What is it?]]
- [[#installation][Installation]]
- [[#configuration][Configuration]]
- [[#usage][Usage]]
- [[#comparisons][Comparisons]]
- [[#acknowledgements][Acknowledgements]]

** What is it?
   :PROPERTIES:
   :CUSTOM_ID: what-is-it
   :END:

This package turns bibtex-completion functions into completing-read-based Emacs commands.
When used with selectrum, embark, and marginalia, it provides similar functionality to helm-bibtex and ivy-bibtex: quick filtering and selecting of bibliographic entries from the minibuffer, and the option to run different commands against them.

Here's a screenshot with [[https://github.com/raxod502/selectrum][vertico]], [[https://github.com/oantolin/embark/][embark]]. and =consult-completing-read-multiple=.

#+CAPTION: vertico with bibtex-actions
[[file:images/vertico.png]]

** Installation
   :PROPERTIES:
   :CUSTOM_ID: installation
   :END:

Bibtex-actions is available for installation from [[https://melpa.org][MELPA]].

In addition, the following packages are strongly recommended for the best experience.

1. [[https://github.com/minad/vertico][Vertico]] or [[https://github.com/raxod502/selectrum][Selectrum]] (completion interface)
2. [[https://github.com/oantolin/orderless][Orderless]] (completion style)
3. [[https://github.com/oantolin/embark][Embark]] (contextual actions)
4. [[https://github.com/minad/marginalia][Marginalia]] (annotations, and also candidate classification for Embark)
4. [[https://github.com/minad/consult][Consult]] (enhanced interface for multiple candidate selection)

** Configuration
   :PROPERTIES:
   :CUSTOM_ID: configuration
   :END:

*** Basic
    :PROPERTIES:
    :CUSTOM_ID: basic
    :END:

This is the minimal configuration, and will work with any completing-read compliant vertical completion UI, like Vertico, Selectrum, or the built-in icomplete-vertical, with actions available via =M-x= commands.

#+BEGIN_SRC emacs-lisp
(use-package bibtex-actions
  :bind (("C-c b" . bibtex-actions-insert-citation)
         :map minibuffer-local-map
         ("M-b" . bibtex-actions-insert-preset))
  :config
  ;; make sure to set this to ensure open commands work correctly
  (bibtex-completion-additional-search-fields '(doi url))
  (bibtex-completion-bibliography '("~/bib/references.bib")))
#+END_SRC

Since most of the command logic resides in bibtex-completion, that is where to look for different [[https://github.com/tmalsburg/helm-bibtex#basic-configuration-recommended][configuration options]].

*** Embark

Highly recommended, this option adds embark, for contextual access to actions in the minibuffer and at-point.

#+BEGIN_SRC emacs-lisp
(use-package bibtex-actions
  :bind (("C-c b" . bibtex-actions-insert-citation)
         :map minibuffer-local-map
         ("M-b" . bibtex-actions-insert-preset))
  :after embark
  :config
  ;; Make the 'bibtex-actions' bindings and targets available to `embark'.
  (add-to-list 'embark-target-finders 'bibtex-actions-citation-key-at-point)
  (add-to-list 'embark-keymap-alist '(bibtex . bibtex-actions-map))
  (add-to-list 'embark-keymap-alist '(citation-key . bibtex-actions-buffer-map))
  ;; Make sure to set this to ensure 'bibtex-actions-open-link' command works correctly.
  (bibtex-completion-additional-search-fields '(doi url))
  (bibtex-completion-bibliography '("~/bib/references.bib")))

;; use consult-completing-read for enhanced interface
(advice-add #'completing-read-multiple :override #'consult-completing-read-multiple)
#+END_SRC

When using this option, these actions are generic, and work the same across org, markdown, and latex modes.

*** Org-Cite

#+CAPTION: org-cite at-point integration with =embark-act=
[[file:images/org-cite-embark-point.png]]

If you use org-mode, this is the best option.
It includes the embark functionality above, but customizes menus and user-experience for org-cite.
In other supported modes, it will work the same as the embark option above.

#+BEGIN_SRC emacs-lisp
;; Set bibliography paths so they are the same.
(my/bibs '("~/bib/references.bib"))

(use-package oc-bibtex-actions
  :bind (("C-c b" . org-cite-insert)
         ("M-o" . org-open-at-point)
         :map minibuffer-local-map
         ("M-b" . bibtex-actions-insert-preset))
  :after (embark org oc bibtex-actions)
  :config
  ;; make sure to set this to ensure open commands work correctly
  (bibtex-completion-additional-search-fields '(doi url))
  (bibtex-completion-bibliography my/bibs)
  (org-cite-global-bibliography my/bibs))

;; Use consult-completing-read for enhanced interface.
(advice-add #'completing-read-multiple :override #'consult-completing-read-multiple)
#+END_SRC

If you prefer to have the embark menu open with =org-open-at-point=, you should set this variable.

#+BEGIN_SRC emacs-lisp
(setq bibtex-actions-at-point-function 'embark-act)
#+END_SRC

You can invoke both =embark-act= and =embark-dwim=, however, independently of =org-at-point=, and in other modes such as =latex-mode=.

Oc-bibtex-actions does not provide activate functionality. 
For that, try [[https://github.com/jkitchin/org-ref-cite][org-ref-cite]]. 
Once installed and loaded, you can configure that like so:

#+BEGIN_SRC
(setq org-cite-activate-processor 'org-ref-cite-activate)
#+END_SRC

If you prefer to use a hydra-based in-buffer interface, you can also use that project's "follow processor":

#+BEGIN_SRC
(setq org-cite-activate-processor 'org-ref-cite-follow)
#+END_SRC

** Test Script
    :PROPERTIES:
    :CUSTOM_ID: test-script
    :END:

The repository =test= directory also includes a script you can use to run this and associated packages in the =emacs -Q= sandbox.
To do that, simply run =./run.sh= from the =test= directory.
By default, this will use selectrum as the completion system.
If you would like to try vertico instead, just do =M-x vertico-mode=.

** Rich UI
    :PROPERTIES:
    :CUSTOM_ID: rich-ui
    :END:

There are three sections of the browsing UI.

1. The prefix, exploiting the affixation feature only available starting with Emacs 28, and holding the symbols to indicate the presence of PDFs or notes associated with the entries.
2. The main display, which by default shows author, title, and date.
3. The suffix, which by default shows citekey, reference type, and (if present) tags or keywords.

You can search against all of the above content.
For the prefix, you can filter for associated PDFs or notes using =has:pdf= or =has:note= respectively (and at least with my setup, even the =:p= or =:n= shorthand).

#+CAPTION: UI sections
[[file:images/ui-segments.png]]

You can configure both of the last two just as you do with bibtex-completion.

#+BEGIN_SRC emacs-lisp
  (setq bibtex-actions-template '((t . " ${title:*}")))
  (setq bibtex-actions-template-suffix '((t . "          ${=key=:15}")))
#+END_SRC

Note: the asterisk signals to the formatter to use available space for the column.
You should only use this on one field total, across the two templates, for the formatting to work correctly.

By default, this UI is plain text, but you can configure it to use icons instead.

#+CAPTION: rich UI with icons screenshot
[[file:images/rich-ui-icons.png]]

Here's how to configure it to use =all-the-icons=:

#+BEGIN_SRC emacs-lisp
  (setq bibtex-actions-symbols
    `((pdf . (,(all-the-icons-icon-for-file "foo.pdf" :face 'all-the-icons-dred) .
              ,(all-the-icons-icon-for-file "foo.pdf" :face 'bibtex-actions-icon-dim)))
      (note . (,(all-the-icons-icon-for-file "foo.txt") .
              ,(all-the-icons-icon-for-file "foo.txt" :face 'bibtex-actions-icon-dim)))        
      (link . 
          (,(all-the-icons-faicon "external-link-square" :v-adjust 0.02 :face 'all-the-icons-dpurple) .
          ,(all-the-icons-faicon "external-link-square" :v-adjust 0.02 :face 'bibtex-actions-icon-dim)))))
  ;; Here we define a face to dim non 'active' icons, but preserve alignment
  (defface bibtex-actions-icon-dim
      '((((background dark)) :foreground "#282c34")
       (((background light)) :foreground "#fafafa"))
       "Face for obscuring/dimming icons"
       :group 'all-the-icons-faces)
#+END_SRC

** History and predefined searches
    :PROPERTIES:
    :CUSTOM_ID: history-and-predefined-searches
    :END:

=Bibtex-actions= has functionality similar to the [[https://github.com/tmalsburg/helm-bibtex#p][predefined search]] functionality in =helm-bibtex= and =ivy-bibtex=, but with a different implementation.
Rather than create a new command with the search terms as argument, you just set the =bibtex-actions-presets= variable, and add the strings you want to access:

#+begin_src emacs-lisp
(setq bibtex-actions-presets '("one search string" "another search string"))
#+end_src

You then have two ways to access these strings from the completion prompt:

1. by using =M-n= from the prompt, which will cycle through the strings
2. by calling =bibtex-actions-insert-preset= with a keybinding, and then selecting the string

=Bibtex-actions= also preserves the history of your selections (see caveat below about multiple candidate selection though), which are also accessible in your completion UI, but by using =M-p=.
You can save this history across sessions by adding =bibtex-actions-history= to =savehist-additional-variables=.

** Refreshing the library display
    :PROPERTIES:
    :CUSTOM_ID: refreshing-the-library-display
    :END:

=Bibtex-actions= uses two caches to speed up library display; one for the global bibliography, and another for local files specific to a buffer.
This is great for performance, but means the data can become stale if you modify it.

The =bibtex-actions-refresh= command will reload the caches, and you can call this manually.
You can also call any of the =bibtex-actions= commands with a prefix argument: =C-u M-x bibtex-actions-insert-key=.

Although not default, =bibtex-actions= also provides convenience functions for auto-refreshing cache when bib files change using filenotify. 
There are two such functions: =bibtex-actions-with-filenotify-local= and =bibtex-actions-filenotify-global=. 
The following snippet will refresh caches when one of the bib files change:

#+BEGIN_SRC emacs-lisp
(bibtex-actions-with-filenotify-global #'bibtex-actions-refresh)

(add-hook 'LaTeX-mode-hook (lambda () (bibtex-actions-with-filenotify-local #'bibtex-actions-refresh)))
(add-hook 'org-mode-hook (lambda () (bibtex-actions-with-filenotify-local #'bibtex-actions-refresh)))
<<<<<<< HEAD

(defun refresh-bib-file-watches () (interactive) (bibtex-actions-with-filenotify-refresh #'bibtex-actions-refresh))
#+END_SRC

Where the last command is for the rare occasion when a bib file is added or removed and thus the watches need to be adjusted.

This will reload the cache whenever a bib file changes. 

=======
#+END_SRC

This will reload the cache whenever a bib file changes. 
>>>>>>> f6bce7c2
A different option which might be useful is to merely invalidate the cache so that it is regenerated whenever a bibtex-actions command is called next. 
This can be achieved by the following code:

#+BEGIN_SRC emacs-lisp
(bibtex-actions-with-filenotify-global
 (lambda () (setq bibtex-actions--candidates-cache 'uninitialized)))

(add-hook 'LaTeX-mode-hook
          (lambda () (bibtex-actions-with-filenotify-local
                      (lambda () (setq bibtex-actions--local-candidates-cache 'uninitialized)))))

(add-hook 'org-mode-hook
          (lambda () (bibtex-actions-with-filenotify-local
                      (lambda () (setq bibtex-actions--local-candidates-cache 'uninitialized)))))
<<<<<<< HEAD

(defun refresh-bib-file-watches () (interactive)
       (bibtex-actions-with-filenotify-refresh (lambda () (setq bibtex-actions--local-candidates-cache 'uninitialized))))
=======
>>>>>>> f6bce7c2
#+END_SRC

Another option to make the completion interface more seamless is to add a hook which generates the cache after a buffer is opened. This can be done when emacs has been idle (half a second in the example below) with something like this:

#+BEGIN_SRC emacs-lisp
(defun gen-bib-cache-idle ()
  "Generate bib item caches with idle timer"
  (run-with-idle-timer 0.5 nil #'bibtex-actions-refresh))

(add-hook 'LaTeX-mode-hook #'gen-bib-cache-idle)
(add-hook 'org-mode-hook #'gen-bib-cache-idle)
#+END_SRC

For additional configuration options on this, see [[https://github.com/bdarcus/bibtex-actions/wiki/Configuration#automating-path-watches][the wiki]].

** Finding citation keys at point
    :PROPERTIES:
    :CUSTOM_ID: finding-citation-keys-at-point
    :END:

=bibtex-actions-at-point= can find citation keys at point in org-mode buffer, latex-mode buffer, etc. To add support for other major modes or citation syntax, you can write a function (below is an example for =org-cite=) and add it to =bibtex-completion-key-at-point-functions=.

#+begin_src emacs-lisp
(defun bibtex-actions-get-key-org-cite ()
  "Return key at point for org-cite citation-reference."
  (when-let (((eq major-mode 'org-mode))
             (elt (org-element-context)))
    (pcase (org-element-type elt)
      ('citation-reference
       (org-element-property :key elt))
      ('citation
       (org-cite-get-references elt t)))))
#+end_src

** Usage
   :PROPERTIES:
   :CUSTOM_ID: usage
   :END:

You have a few different ways to interact with these commands.

*** Org-cite

Bibtex-actions includes org-cite integration in =oc-bibtex-actions=, which includes a processor with "follow" and "insert" capabilities.

The "insert processor" will use =bibtex-actions-read= to browse your library to insert and edit citations and citation references using the =org-cite-insert= command.

The "follow processor" provides at-point functionality accessible via the =org-open-at-point= command.
By default, in org-mode with org-cite support, when point is on a citation or citation-reference, and you invoke =org-open-at-point=, it will run the default command, which is =bibtex-actions-open=.


*** =M-x=
    :PROPERTIES:
    :CUSTOM_ID: m-x
    :END:

Simply do =M-x= and select the command that you want, enter the terms to find the item you are looking for, and hit return.
This runs the default action: the command you invoked.

Here's the view, using marginalia for annotations.

#+CAPTION: commands available from M-x
[[file:images/m-x.png]]

A note on multiple candidate selection:

These commands do allow you to select multiple items, with two caveats:

1. For this to work correctly, you /must/ use the ampersand (=&=) as =crm-separator= to separate the candidates.
2. We use long candidate strings, so if you use a completion system that requires you to =TAB=-complete, the experience is less-than-ideal.

*** Access an alternate action via =embark-act=
    :PROPERTIES:
    :CUSTOM_ID: access-an-alternate-action-via-embark-act
    :END:

If while browsing you instead would rather edit that record, and you have embark installed and configured, this is where =embark-act= comes in.
Simply input the keybinding for =embark-act= (in my case =C-o=), and select the alternate action.

*** Use =embark-collect-snapshot=
    :PROPERTIES:
    :CUSTOM_ID: use-embark-collect-snapshot
    :END:

A final option, that can be useful: run =embark-collect-snapshot= (=S=) from =embark-act=.
This will select the candidate subset, and open it in a separate buffer.
From there, you can run the same options discussed above using =embark-act= (which is also bound to =a= in the collect buffer).

So, for example, say you are working on a paper. You hold the complete super-set of items you are interested in citing at some point in that buffer.
From there, you can run different actions on the candidates at will, rather than search individually for each item you want to cite.

*** Use =bibtex-actions-dwim=
    :PROPERTIES:
    :CUSTOM_ID: use-bibtex-actions-dwim
    :END:

=M-x bibtex-actions-dwim= will run the default action on citation keys found at point directly.
If you have =embark= installed, you use can =embark-dwim= instead for the same behavior, and =embark-act= for additional actions at-point.

If no citation key is found, the minibuffer will open for selection.
You can disable this behavior by setting =bibtex-actions-at-point-fallback= to nil.

** Comparisons
   :PROPERTIES:
   :CUSTOM_ID: comparisons
   :END:

This is inspired by =helm-bibtex= and =ivy-bibtex=, but is based on =completing-read=.
In comparison:

- like =helm-bibtex=, but unlike =ivy-bibtex=, =bibtex-actions= has support for multi-selection of candidates
- =helm-bibtex= and =ivy-bibtex= provide a single command, and the actions accessed from there; =bibtex-actions= provides all of its actions as standard commands, available from =M-x=, without a single entry point.
- =bibtex-actions= is based on =completing-read-multiple=, with a single dependency, and works with different completion systems (though in practice is best supported in =selectrum=) and supporting packages that are =completing-read= compliant; =helm-bibtex= and =ivy-bibtex= are based on =helm= and =ivy= respectively.

** Acknowledgements
   :PROPERTIES:
   :CUSTOM_ID: acknowledgements
   :END:

The ideas in this project were initially worked out in a [[https://github.com/tmalsburg/helm-bibtex/issues/353][conversation]] with [[https://github.com/mtreca][Maxime Tréca]] and [[https://github.com/minad][Daniel Mendler]]. Daniel, author of [[https://github.com/minad/consult][consult]] and [[https://github.com/minad/marginalia][marginalia]], helped us understand the possibilities of the new suite of completing-read packages, while Maxime came up with an [[https://github.com/tmalsburg/helm-bibtex/pull/355][initial prototype]].

This code takes those ideas and re-implements them to fill out the feature set, and also optimize the code clarity and performance.

Along the way, [[https://github.com/clemera][Clemens Radermacher]] and [[https://github.com/oantolin][Omar Antolín]] helped with some of the intricacies of completing-read and elisp.

And, of course, thanks to [[https://github.com/tmalsburg][Titus von der Malburg]] for creating and maintaining =bibtex-completion= and =helm-bibtex= and =ivy-bibtex=.<|MERGE_RESOLUTION|>--- conflicted
+++ resolved
@@ -242,7 +242,6 @@
 
 (add-hook 'LaTeX-mode-hook (lambda () (bibtex-actions-with-filenotify-local #'bibtex-actions-refresh)))
 (add-hook 'org-mode-hook (lambda () (bibtex-actions-with-filenotify-local #'bibtex-actions-refresh)))
-<<<<<<< HEAD
 
 (defun refresh-bib-file-watches () (interactive) (bibtex-actions-with-filenotify-refresh #'bibtex-actions-refresh))
 #+END_SRC
@@ -251,12 +250,7 @@
 
 This will reload the cache whenever a bib file changes. 
 
-=======
-#+END_SRC
-
-This will reload the cache whenever a bib file changes. 
->>>>>>> f6bce7c2
-A different option which might be useful is to merely invalidate the cache so that it is regenerated whenever a bibtex-actions command is called next. 
+A different option which might be useful is to merely invalidate the cache so that it is regenerated whenever a bibtex-actions command is called next.
 This can be achieved by the following code:
 
 #+BEGIN_SRC emacs-lisp
@@ -270,12 +264,9 @@
 (add-hook 'org-mode-hook
           (lambda () (bibtex-actions-with-filenotify-local
                       (lambda () (setq bibtex-actions--local-candidates-cache 'uninitialized)))))
-<<<<<<< HEAD
 
 (defun refresh-bib-file-watches () (interactive)
        (bibtex-actions-with-filenotify-refresh (lambda () (setq bibtex-actions--local-candidates-cache 'uninitialized))))
-=======
->>>>>>> f6bce7c2
 #+END_SRC
 
 Another option to make the completion interface more seamless is to add a hook which generates the cache after a buffer is opened. This can be done when emacs has been idle (half a second in the example below) with something like this:

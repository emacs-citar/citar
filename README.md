--- conflicted
+++ resolved
@@ -24,7 +24,7 @@
 (package! bibtex-actions 
   :recipe (:host github :repo "bdarcus/bibtex-actions"))
 ```
-<<<<<<< HEAD
+
 ## Configuration
 
 Since all of the command logic resides in bibtex-completion, that is where to look for different configuration options. 
@@ -40,8 +40,6 @@
 ``` emacs-lisp
 (setf (alist-get 'bibtex embark-keymap-alist) 'bibtex-actions-map)
 ```
-=======
->>>>>>> bb58bdb3
 
 ## Configuration
 
@@ -68,13 +66,10 @@
 Simply do `M-x` and select the command that you want, enter the terms to find the item you are looking for, and hit return. 
 This runs the default action: the command you invoked.
 
-<<<<<<< HEAD
 Here's the view, using marginalia for annotations.
 
 ![commands available from M-x](images/m-x.png)
 
-=======
->>>>>>> bb58bdb3
 ### Access an alternate action via `embark-act`
 
 If while browsing you instead would rather edit that record, and you have embark installed and configured, this is where `embark-act` comes in. 
